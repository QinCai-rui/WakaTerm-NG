--- conflicted
+++ resolved
@@ -33,19 +33,11 @@
                 fallback_dir.mkdir(parents=True, exist_ok=True)
                 self.log_dir = fallback_dir
                 # Write a warning to stderr ONLY if in debug mode
-<<<<<<< HEAD
                 if DEBUG_MODE:
                     print(f"Warning: Could not create {log_dir or '~/.local/share/wakaterm-logs'}, using {fallback_dir}", file=sys.stderr)
             except Exception:
                 # If even temp directory fails, can't log anything
                 if DEBUG_MODE:
-=======
-                if os.getenv('WAKATERM_DEBUG') == 1:
-                    print(f"Warning: Could not create {log_dir or '~/.local/share/wakaterm-logs'}, using {fallback_dir}", file=sys.stderr)
-            except Exception:
-                # If even temp directory fails, can't log anything
-                if os.getenv('WAKATERM_DEBUG') == 1:
->>>>>>> f688f6ad
                     print(f"Error: Could not create any log directory. Original error: {e}", file=sys.stderr)
                 raise
         
