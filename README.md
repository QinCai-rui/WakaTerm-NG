# WakaTerm NG

<div align="center">
  <h3>🕔 Next Generation Terminal Activity Tracker for WakaTime 🕔</h3>
  <p>Automatically track your terminal-based development activity with WakaTime</p>
  
  ![License](https://img.shields.io/github/license/QinCai-rui/WakaTerm-NG)
  ![Shell Support](https://img.shields.io/badge/shells-bash%20%7C%20zsh%20%7C%20fish-blue)
  ![Platform](https://img.shields.io/badge/platform-Linux%20%7C%20macOS-green)
</div>

## ✨ Features

- **Intelligent Command Tracking**: Automatically detects and categorizes terminal commands by language and project
- **Multi-Shell Support**: Works with Bash, Zsh, and Fish shells
- **Rich Analytics**: Built-in statistics viewer with `wakatermctl` command
- **Project Detection**: Smart project identification using common indicators (`.git`, `package.json`, etc.)
- **Performance Optimised**: Lightweight background tracking with minimal shell overhead (will compile to binary in future; python too slow)
- **Local-First**: Stores activity logs locally before syncing to WakaTime
- **Easy Setup**: One-command installation with automatic shell integration

## Quick Installation

### One-Line Install

```bash
curl -fsSL https://go.qincai.xyz/wakaterm-ng | bash
```

### Manual Installation

```bash
# Download and run the installer
curl -fsSL https://raw.githubusercontent.com/QinCai-rui/WakaTerm-NG/main/common.sh | bash

# Or clone and install manually
git clone https://github.com/QinCai-rui/WakaTerm-NG.git
cd WakaTerm-NG
./common.sh install
```

### Prerequisites

- **Python 3.6+** (for the tracking script)
- **Git** (for installation)
- **WakaTime Account** and API key ([Get yours here](https://wakatime.com/api-key)) (Or compatible self-hosted WakaTime server, such as Hackatime)

## Architecture

<<<<<<< HEAD
Once installed, your terminal activity will be tracked automatically. The `wakatermctl` command can be used to see your activity. Run `wakatermctl --help` for more options.
=======
WakaTerm NG consists of several key components:

- **`wakaterm.py`**: Core Python tracker with intelligent command categorization
- **`wakatermctl`**: Command-line tool for viewing local statistics
- **Shell Integrations**: Native hooks for Bash, Zsh, and Fish
- **Installation System**: Modular installer with state tracking and rollback support

## 🔧 Configuration

### WakaTime Setup

The installer will prompt you to configure your WakaTime API key. You can also set it manually:

```bash
# Create or edit ~/.wakatime.cfg
[settings]
api_key = your-api-key-here
```

### Environment Variables

- `WAKATERM_DEBUG=1`: Enable debug output to see what commands are being tracked
- `WAKATERM_AUTO_INSTALL=1`: Skip interactive prompts during installation

### Advanced Configuration

- **Log Directory**: `~/.local/share/wakaterm-logs/` (customisable via `--log-dir`)
- **Installation Directory**: `~/.local/share/wakaterm/`
- **Shell Integration**: Automatic detection and setup

## 📊 Usage

### Automatic Tracking

Once installed, WakaTerm NG automatically tracks all your terminal commands:

```bash
# These commands will be automatically tracked
python main.py          # → Detected as Python
npm install             # → Detected as JavaScript  
git commit -m "fix"     # → Detected as Git
docker build .          # → Detected as Docker
```

### View Statistics

Use the built-in `wakatermctl` command to view your terminal activity:

```bash
# View today's activity
wakatermctl

# View different time periods
wakatermctl yesterday
wakatermctl last_7_days
wakatermctl last_30_days
wakatermctl last_6_months
wakatermctl last_year

# Export as JSON
wakatermctl today --json

# Debug mode
wakatermctl today --debug
```

## Management Commands

```bash
# Installation management
./common.sh install              # Fresh installation
./common.sh uninstall            # Complete removal
./common.sh upgrade              # Upgrade to latest version
./common.sh test                 # Test current installation
./common.sh status               # Show installation status

# Shell integration
./common.sh setup-integration         # Auto-detect and setup current shell
./common.sh setup-integration bash    # Setup specific shell
./common.sh setup-integration zsh
./common.sh setup-integration fish

# Non-interactive installation
./common.sh install --yes        # Skip prompts
WAKATERM_AUTO_INSTALL=1 ./common.sh install
```

## Shell Support

### Bash Integration

- **File**: `shells/bash_wakaterm.sh`
- **Hook Method**: `PROMPT_COMMAND` and `DEBUG` trap
- **Configuration**: Added to `~/.bashrc` or `~/.bash_profile`

### Zsh Integration  

- **File**: `shells/zsh_wakaterm.zsh`
- **Hook Method**: `preexec` and `precmd` functions
- **Configuration**: Added to `~/.zshrc`

### Fish Integration

- **File**: `shells/fish_wakaterm.fish`
- **Hook Method**: `fish_preexec` and `fish_postexec` events
- **Configuration**: Added to `~/.config/fish/config.fish`

## Language Detection

WakaTerm NG intelligently categorizes commands into languages and tools:

### Programming Languages

- **Python**: `python`, `pip`, `poetry`, `pytest`, `black`, etc.
- **JavaScript/Node**: `node`, `npm`, `yarn`, `webpack`, `next`, etc.
- **Go**: `go`, `gofmt`, `go mod`, etc.
- **Rust**: `cargo`, `rustc`, `rustup`, etc.
- **Java**: `java`, `mvn`, `gradle`, etc.
- **And many more...**

### Development Tools

- **Version Control**: `git`, `svn`, `hg`
- **Containers**: `docker`, `podman`, `kubectl`
- **Infrastructure**: `terraform`, `ansible`, `vagrant`
- **Databases**: `mysql`, `psql`, `mongo`, `redis-cli`

### System Operations
- **File Operations**: `
ls`, `cp`, `mv`, `find`, etc.
- **Text Processing**: `grep`, `sed`, `awk`, `jq`, etc.
- **System Admin**: `systemctl`, `ps`, `top`, `chmod`, etc.

## Troubleshooting

### Common Issues

**WakaTerm not tracking commands?**

```bash
# Check if shell integration is loaded
echo $WAKATERM_BASH_LOADED  # For Bash
echo $WAKATERM_ZSH_LOADED   # For Zsh
echo $WAKATERM_FISH_LOADED  # For Fish

# Enable debug mode
export WAKATERM_DEBUG=1
# Run a command and check output
```

**Installation fails?**

```bash
# Check dependencies
python3 --version
git --version

# Try manual installation
git clone https://github.com/QinCai-rui/WakaTerm-NG.git
cd WakaTerm-NG
./common.sh install
```

**Commands not appearing in WakaTime?**

```bash
# Check WakaTime configuration
cat ~/.wakatime.cfg

# Test local tracking
wakatermctl today --debug

# Check log files
ls ~/.local/share/wakaterm-logs/
```

### Debug Mode

Enable debug output to see what's happening:

```bash
export WAKATERM_DEBUG=1
# Now run commands to see tracking output
```

## Uninstallation

If you need to completely remove WakaTerm NG:

```bash
curl -fsSL https://go.qincai.xyz/wakaterm-ng | bash -s -- uninstall
```
>>>>>>> 58326034

## License

This project is licensed under the Mozilla Public License 2.0. See the [LICENSE](LICENSE) file for details.<|MERGE_RESOLUTION|>--- conflicted
+++ resolved
@@ -47,9 +47,6 @@
 
 ## Architecture
 
-<<<<<<< HEAD
-Once installed, your terminal activity will be tracked automatically. The `wakatermctl` command can be used to see your activity. Run `wakatermctl --help` for more options.
-=======
 WakaTerm NG consists of several key components:
 
 - **`wakaterm.py`**: Core Python tracker with intelligent command categorization
@@ -242,7 +239,6 @@
 ```bash
 curl -fsSL https://go.qincai.xyz/wakaterm-ng | bash -s -- uninstall
 ```
->>>>>>> 58326034
 
 ## License
 
