# WakaTerm NG - Fish Shell Integration
# This file should be sourced in ~/.config/fish/config.fish

# Get the directory where wakaterm is installed
set -g wakaterm_dir "$HOME/.local/share/wakaterm"
set -g wakaterm_python "$wakaterm_dir/wakaterm.py"

# Check if wakaterm.py exists
if not test -f "$wakaterm_python"
    echo "Warning: wakaterm.py not found at $wakaterm_python" >&2
    exit 1
end

# Function to send command to wakatime (using Python script)
function wakaterm_track
    set -l command "$argv[1]"
    set -l duration "$argv[2]"
    set -l cwd (pwd)
    set -l timestamp (date +%s)
    
    # Skip empty commands and wakaterm itself
    if test -z "$command"; or string match -q "wakaterm*" "$command"
        return 0
    end
    
    # Optional debug mode - set WAKATERM_DEBUG=1 to see what's being tracked
    if test "$WAKATERM_DEBUG" = "1"
        echo "WAKATERM: Tracking command: $command (duration: $duration s)" >&2
        # In debug mode, run in foreground to capture errors
        python3 "$wakaterm_python" --cwd "$cwd" --timestamp "$timestamp" --duration "$duration" -- $command
    else
        # Run Python script in background to avoid blocking the shell
        # Use -- to separate options from the command arguments
        python3 "$wakaterm_python" --cwd "$cwd" --timestamp "$timestamp" --duration "$duration" -- $command >/dev/null 2>&1 &
        disown
    end
end

# Hook into fish command execution
# Check if wakaterm is already loaded to prevent double-loading
<<<<<<< HEAD
if not set -q WAKATERM_FISH_LOADED
=======
if not set -q WAKATERM_FISH_LOADED    
    # Set environment variable to indicate WakaTerm is loaded
>>>>>>> ad8ab412
    set -gx WAKATERM_FISH_LOADED 1
    
    # Variables to track timing
    set -g WAKATERM_COMMAND_START_TIME ""
    set -g WAKATERM_CURRENT_COMMAND ""
    
    # Use fish_preexec and fish_postexec events properly
    function wakaterm_preexec --on-event fish_preexec
        # Store the command and start time - don't filter here, let wakaterm_track handle it
        set -g WAKATERM_CURRENT_COMMAND "$argv[1]"
        set -g WAKATERM_COMMAND_START_TIME (date +%s)
        
        if test "$WAKATERM_DEBUG" = "1"
            echo "WAKATERM DEBUG: Preexec captured: $argv[1]" >&2
        end
    end
    
    function wakaterm_postexec --on-event fish_postexec
        # Calculate duration and track command
        if set -q WAKATERM_CURRENT_COMMAND; and set -q WAKATERM_COMMAND_START_TIME
            set -l end_time (date +%s)
            # Use bc for floating point arithmetic, fallback to 2.0 if bc is not available
            set -l duration (math "$end_time - $WAKATERM_COMMAND_START_TIME" 2>/dev/null; or echo "2.0")
            
            # Ensure duration is at least 0.1 seconds and reasonable (max 1 hour)
            if test (math "$duration < 0.1" 2>/dev/null; or echo "0") -eq 1
                set duration "0.1"
            else if test (math "$duration > 3600" 2>/dev/null; or echo "0") -eq 1
                set duration "3600"
            end
            
            wakaterm_track "$WAKATERM_CURRENT_COMMAND" "$duration"
            
            # Clear timing variables
            set -e WAKATERM_CURRENT_COMMAND
            set -e WAKATERM_COMMAND_START_TIME
        end
    end
    
    # Set environment variable to indicate WakaTerm is loaded
    set -gx WAKATERM_FISH_LOADED 1
else
    echo "Warning: wakaterm fish integration already loaded, skipping..." >&2
end<|MERGE_RESOLUTION|>--- conflicted
+++ resolved
@@ -38,12 +38,7 @@
 
 # Hook into fish command execution
 # Check if wakaterm is already loaded to prevent double-loading
-<<<<<<< HEAD
 if not set -q WAKATERM_FISH_LOADED
-=======
-if not set -q WAKATERM_FISH_LOADED    
-    # Set environment variable to indicate WakaTerm is loaded
->>>>>>> ad8ab412
     set -gx WAKATERM_FISH_LOADED 1
     
     # Variables to track timing
